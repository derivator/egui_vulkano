[package]
name = "egui_vulkano"
version = "0.8.0"
authors = ["derivator <derivator@users.noreply.github.com>", "Arc-blroth <45273859+Arc-blroth@users.noreply.github.com>"]
license = "GPL-3.0-or-later"
description = "Vulkano graphics backend for egui"
homepage = "https://github.com/derivator/egui_vulkano"
repository = "https://github.com/derivator/egui_vulkano"
keywords = ["egui", "vulkano", "vulkan"]
categories = ["gui", "game-development"]
edition = "2021"

[dependencies]
vulkano = "0.29.0"
vulkano-shaders = "0.29.0"
bytemuck = "1.8.0"
<<<<<<< HEAD
egui = "0.20.1"
=======
egui = "0.18.1"
>>>>>>> 41362f02
thiserror = "1.0"

[dev-dependencies]
winit = "0.26.0"
vulkano-win = "0.29.0"
<<<<<<< HEAD
egui-winit = "0.20.1"
egui_demo_lib = "0.20.0"
=======
egui-winit = "0.18.0"
egui_demo_lib = "0.18.0"
>>>>>>> 41362f02
<|MERGE_RESOLUTION|>--- conflicted
+++ resolved
@@ -14,20 +14,11 @@
 vulkano = "0.29.0"
 vulkano-shaders = "0.29.0"
 bytemuck = "1.8.0"
-<<<<<<< HEAD
 egui = "0.20.1"
-=======
-egui = "0.18.1"
->>>>>>> 41362f02
 thiserror = "1.0"
 
 [dev-dependencies]
 winit = "0.26.0"
 vulkano-win = "0.29.0"
-<<<<<<< HEAD
 egui-winit = "0.20.1"
-egui_demo_lib = "0.20.0"
-=======
-egui-winit = "0.18.0"
-egui_demo_lib = "0.18.0"
->>>>>>> 41362f02
+egui_demo_lib = "0.20.0"