--- conflicted
+++ resolved
@@ -5,14 +5,9 @@
 use std::sync::Arc;
 
 use bytemuck::{Pod, Zeroable};
-<<<<<<< HEAD
-use egui::epaint::{ClippedShape, image::ImageDelta};
-use egui::{ClippedPrimitive, TexturesDelta, ImageData};
-=======
 use egui::epaint::{
     textures::TexturesDelta, ClippedPrimitive, ClippedShape, ImageData, ImageDelta, Primitive,
 };
->>>>>>> 41362f02
 use egui::{Color32, Context, Rect, TextureId};
 use vulkano::buffer::{BufferAccess, BufferSlice, BufferUsage, CpuAccessibleBuffer};
 use vulkano::command_buffer::SubpassContents::Inline;
@@ -266,13 +261,8 @@
             .next_subpass(Inline)?
             .bind_pipeline_graphics(self.pipeline.clone());
 
-<<<<<<< HEAD
-        let clipped_meshes: Vec<ClippedPrimitive> = egui_ctx.tessellate(clipped_shapes);
-        let num_meshes = clipped_meshes.len();
-=======
         let clipped_primitives: Vec<ClippedPrimitive> = egui_ctx.tessellate(clipped_shapes);
         let num_meshes = clipped_primitives.len();
->>>>>>> 41362f02
 
         let mut verts = Vec::<Vertex>::with_capacity(num_meshes * 4);
         let mut indices = Vec::<u32>::with_capacity(num_meshes * 6);
@@ -280,10 +270,6 @@
         let mut texture_ids = Vec::<TextureId>::with_capacity(num_meshes);
         let mut offsets = Vec::<(usize, usize)>::with_capacity(num_meshes);
 
-<<<<<<< HEAD
-        for cm in clipped_meshes.iter() {
-            let (clip, mesh) = (cm.clip_rect, &cm.primitive);
-=======
         for cm in clipped_primitives.iter() {
             let clip = cm.clip_rect;
             let mesh = match &cm.primitive {
@@ -292,7 +278,6 @@
                     continue; // callbacks not supported at the moment
                 }
             };
->>>>>>> 41362f02
 
             // Skip empty meshes
             if mesh.vertices.len() == 0 || mesh.indices.len() == 0 {
@@ -437,16 +422,8 @@
         height: texture.height() as u32,
         array_layers: 1,
     };
-<<<<<<< HEAD
-    
-    let format = match texture {
-        ImageData::Color(_) => Format::R8G8B8A8_SRGB,
-        ImageData::Alpha(_) => Format::R8G8B8A8_UNORM,
-    };
-=======
 
     let format = Format::R8G8B8A8_SRGB;
->>>>>>> 41362f02
 
     let usage = ImageUsage {
         transfer_destination: true,
